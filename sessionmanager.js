--- conflicted
+++ resolved
@@ -45,12 +45,8 @@
   this.signaller = createSignaller(this.socket);
 
   // hook up signaller events
-<<<<<<< HEAD
-  this._bindEvents(this.signaller);
+  this._bindEvents(this.signaller, config);
   logger('created session manager, multiplexing = ' + this.multiplex);
-=======
-  this._bindEvents(this.signaller, config);
->>>>>>> 3a5b4b4f
 }
 
 module.exports = SessionManager;
@@ -182,25 +178,8 @@
       return logger('known peer');
     }
 
-<<<<<<< HEAD
     // register our peer
     peer = mgr.peers[data.id] = extend({ connections: [] }, data);
-=======
-    // create our peer connection
-    peer = mgr.peers[data.id] = rtc.createConnection(
-      opts,
-      opts.constraints
-    );
-
-    // couple the connections
-    monitor = rtc.couple(peer, { id: data.id }, signaller, opts);
-
-    // wait for the monitor to tell us we have an active connection
-    // before attempting to bind to any UI elements
-    monitor.once('active', function() {
-      eve('glue.peer.active.' + (data.role || 'none'), null, peer, data.id);
-    });
->>>>>>> 3a5b4b4f
 
     // trigger the join notification
     eve('glue.peer.join.' + (data.role || 'none'), null, peer, data.id);
@@ -237,7 +216,7 @@
 
 SessionManager.prototype._connect = function(data, connectionIdx) {
   // create the connection
-  var pc = rtc.createConnection();
+  var pc = rtc.createConnection(this.cfg, this.cfg.constraints);
 
   // create the monitor
   var monitor = rtc.couple(
